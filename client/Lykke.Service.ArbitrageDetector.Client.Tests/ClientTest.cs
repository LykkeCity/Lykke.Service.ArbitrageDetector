--- conflicted
+++ resolved
@@ -176,11 +176,7 @@
         {
             var oldSettings = await Client.GetSettingsAsync();
 
-<<<<<<< HEAD
-            var settings = new Settings(50, 0, new List<string> { "AUD", "CHF" }, new List<string> { "EUR" }, "BTC", -97, new List<string> { "GDAX" }, 13, 17, new List<string> {"BTCUSD"}, new Dictionary<string, string>{ {"", ""} });
-=======
             var settings = new Settings(150, 0, new List<string> { "AUD", "CHF" }, new List<string> { "EUR" }, "BTC", -97, new List<string> { "GDAX" }, 13, 17, new List<string> {"BTCUSD"}, new Dictionary<string, string>{ {"", ""} });
->>>>>>> f8039e82
 
             await Client.SetSettingsAsync(settings);
 
