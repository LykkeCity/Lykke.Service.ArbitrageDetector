--- conflicted
+++ resolved
@@ -41,7 +41,10 @@
             builder.RegisterType<ShutdownManager>()
                 .As<IShutdownManager>();
 
-<<<<<<< HEAD
+            builder.RegisterInstance(_settings.CurrentValue.ArbitrageDetector.Main)
+                .As<StartupSettings>()
+                .SingleInstance();
+
             builder.RegisterType<OrderBookParser>()
                 .As<OrderBookParser>()
                 .SingleInstance();
@@ -52,14 +55,6 @@
 
             builder.RegisterType<OrderBookLykkeAssetsProvider>()
                 .As<OrderBookLykkeAssetsProvider>()
-=======
-            builder.RegisterInstance(_settings.CurrentValue.Main)
-                .As<StartupSettings>()
-                .SingleInstance();
-
-            builder.RegisterType<OrderBookProcessor>()
-                .As<IOrderBookProcessor>()
->>>>>>> e678f335
                 .SingleInstance();
 
             builder.RegisterType<ArbitrageDetectorService>()
