--- conflicted
+++ resolved
@@ -1,13 +1,10 @@
-<<<<<<< HEAD
 ﻿using System;
 using Autofac;
-=======
-﻿using Autofac;
 using AzureStorage.Tables;
->>>>>>> 517ced39
 using Common;
 using Common.Log;
 using Lykke.Service.ArbitrageDetector.AzureRepositories;
+using Lykke.Service.ArbitrageDetector.Core;
 using Lykke.Service.ArbitrageDetector.Core.Repositories;
 using Lykke.Service.ArbitrageDetector.Core.Services;
 using Lykke.Service.ArbitrageDetector.RabbitSubscribers;
@@ -49,10 +46,7 @@
             builder.RegisterType<ShutdownManager>()
                 .As<IShutdownManager>();
 
-<<<<<<< HEAD
-            builder.RegisterInstance(_settings.CurrentValue.ArbitrageDetector.Main)
-                .As<StartupSettings>()
-                .SingleInstance();
+            // Services and Handlers
 
             builder.RegisterType<OrderBookParser>()
                 .As<OrderBookParser>()
@@ -64,23 +58,13 @@
 
             builder.RegisterType<OrderBookLykkeAssetsProvider>()
                 .As<OrderBookLykkeAssetsProvider>()
-=======
-            // Services and Handlers
-
-            builder.RegisterType<OrderBookProcessor>()
-                .As<IOrderBookProcessor>()
->>>>>>> 517ced39
                 .SingleInstance();
 
             builder.RegisterType<ArbitrageDetectorService>()
                 .As<IArbitrageDetectorService>()
-<<<<<<< HEAD
-                .WithParameter("settings", _settings.CurrentValue.ArbitrageDetector.Main)
-=======
-                .AutoActivate()
->>>>>>> 517ced39
                 .As<IStartable>()
                 .As<IStopable>()
+                .AutoActivate()
                 .SingleInstance();
 
             //builder.RegisterType<ArbitrageScreenerService>()
@@ -101,7 +85,6 @@
                     .SingleInstance();
             }
 
-<<<<<<< HEAD
             builder.RegisterInstance(new AssetsService(new Uri(_settings.CurrentValue.AssetsServiceClient.ServiceUrl)))
                 .As<IAssetsService>()
                 .SingleInstance();
@@ -109,15 +92,14 @@
             builder.RegisterInstance(new RateCalculatorClient(_settings.CurrentValue.RateCalculatorServiceClient.ServiceUrl, _log))
                 .As<IRateCalculatorClient>()
                 .SingleInstance();
-=======
+
             //  Repositories
 
             var settingsRepository = new SettingsRepository(
                 AzureTableStorage<AzureRepositories.Settings>.Create(
-                    _settings.ConnectionString(x => x.Db.DataConnectionString),
+                    _settings.ConnectionString(x => x.ArbitrageDetector.Db.DataConnectionString),
                     nameof(AzureRepositories.Settings), _log));
             builder.RegisterInstance<ISettingsRepository>(settingsRepository).PropertiesAutowired();
->>>>>>> 517ced39
         }
     }
 }