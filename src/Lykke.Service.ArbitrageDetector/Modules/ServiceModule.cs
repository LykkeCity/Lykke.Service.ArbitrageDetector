--- conflicted
+++ resolved
@@ -1,10 +1,6 @@
-<<<<<<< HEAD
-﻿using System;
+using System;
 using Autofac;
-=======
-﻿using Autofac;
 using AzureStorage.Tables;
->>>>>>> 29c77430
 using Common;
 using Common.Log;
 using Lykke.Service.ArbitrageDetector.AzureRepositories;
@@ -49,7 +45,6 @@
             builder.RegisterType<ShutdownManager>()
                 .As<IShutdownManager>();
 
-<<<<<<< HEAD
             builder.RegisterType<OrderBookParser>()
                 .As<OrderBookParser>()
                 .SingleInstance();
@@ -60,21 +55,20 @@
 
             builder.RegisterType<OrderBookLykkeAssetsProvider>()
                 .As<OrderBookLykkeAssetsProvider>()
-=======
+                .SingleInstance();
+
             // Services and Handlers
 
             builder.RegisterType<OrderBookProcessor>()
                 .As<IOrderBookProcessor>()
->>>>>>> 29c77430
+
+            builder.RegisterType<OrderBookProcessor>()
+                .As<IOrderBookProcessor>()
                 .SingleInstance();
 
             builder.RegisterType<ArbitrageDetectorService>()
                 .As<IArbitrageDetectorService>()
-<<<<<<< HEAD
-                .WithParameter("settings", _settings.CurrentValue.ArbitrageDetector.Main)
-=======
                 .AutoActivate()
->>>>>>> 29c77430
                 .As<IStartable>()
                 .As<IStopable>()
                 .SingleInstance();
@@ -97,7 +91,6 @@
                     .SingleInstance();
             }
 
-<<<<<<< HEAD
             builder.RegisterInstance(new AssetsService(new Uri(_settings.CurrentValue.AssetsServiceClient.ServiceUrl)))
                 .As<IAssetsService>()
                 .SingleInstance();
@@ -105,7 +98,7 @@
             builder.RegisterInstance(new RateCalculatorClient(_settings.CurrentValue.RateCalculatorServiceClient.ServiceUrl, _log))
                 .As<IRateCalculatorClient>()
                 .SingleInstance();
-=======
+
             //  Repositories
 
             var settingsRepository = new SettingsRepository(
@@ -113,7 +106,6 @@
                     _settings.ConnectionString(x => x.Db.DataConnectionString),
                     nameof(AzureRepositories.Settings), _log));
             builder.RegisterInstance<ISettingsRepository>(settingsRepository).PropertiesAutowired();
->>>>>>> 29c77430
         }
     }
 }