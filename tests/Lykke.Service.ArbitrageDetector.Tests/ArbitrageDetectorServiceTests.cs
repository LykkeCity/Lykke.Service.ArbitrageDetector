﻿using System;
using System.Collections.Generic;
using System.Diagnostics;
using System.Linq;
using System.Threading;
using System.Threading.Tasks;
using Common.Log;
using Lykke.Service.ArbitrageDetector.Core;
using Lykke.Service.ArbitrageDetector.Core.Domain;
using Lykke.Service.ArbitrageDetector.Services;
using Xunit;

namespace Lykke.Service.ArbitrageDetector.Tests
{
    public class ArbitrageDetectorServiceTests
    {
        private const bool performance = false;

        [Fact]
        public async Task From2OrderBooks_0_0_Test()
        {
            // BTCEUR * EURUSD
            var baseAssets = new List<string> { "BTC" };
            const string quoteAsset = "USD";
            const string exchange = "FE";
            const string btceur = "BTCEUR";
            const string eurusd = "EURUSD";
            const string btcusd = "BTCUSD";

            var settings = new StartupSettings(10, 10, 1000, -20, baseAssets, new List<string>(), quoteAsset, new List<string>(), 0, 0);
            var arbitrageCalculator = new ArbitrageDetectorService(settings, new LogToConsole(), null);

            var btcEurOrderBook = new OrderBook(exchange, btceur,
                new List<VolumePrice> // bids
                {
                    new VolumePrice(8825, 10),
                    new VolumePrice(8823, 10)
                },
                new List<VolumePrice> // asks
                {
                    new VolumePrice(8999.95m, 10),
                    new VolumePrice(9000, 10),
                    new VolumePrice(9100, 10)
                },
                DateTime.UtcNow);

            var eurUsdOrderBook = new OrderBook(exchange, eurusd,
                new List<VolumePrice> // bids
                {
                    new VolumePrice(1.2203m, 10),
                    new VolumePrice(1.2201m, 10)
                },
                new List<VolumePrice> // asks
                {
                    new VolumePrice(1.22033m, 10),
                    new VolumePrice(1.22035m, 10),
                    new VolumePrice(1.22040m, 10)
                },
                DateTime.UtcNow);

            var btcUsdOrderBook = new OrderBook(exchange, btcusd,
                new List<VolumePrice> // bids
                {
                    new VolumePrice(10760, 10),
                    new VolumePrice(10768, 10)
                },
                new List<VolumePrice> // asks
                {
                    new VolumePrice(10761, 10),
                    new VolumePrice(10762, 10),
                    new VolumePrice(10763, 10)
                },
                DateTime.UtcNow);

            arbitrageCalculator.Process(btcEurOrderBook);
            arbitrageCalculator.Process(eurUsdOrderBook);
            arbitrageCalculator.Process(btcUsdOrderBook);

            await arbitrageCalculator.Execute();

            var crossRates = arbitrageCalculator.GetCrossRates().ToList();
            var arbitrages = arbitrageCalculator.GetArbitrages().ToList();

            Assert.Equal(2, crossRates.Count);
            Assert.Equal(2, arbitrages.Count);

            var arbitrage1 = arbitrages.Single(x => x.ConversionPath == "(FE-BTCUSD) > (FE-BTCUSD)");
            Assert.Equal(70, arbitrage1.PnL);
            Assert.Equal(-0.06500743m, arbitrage1.Spread, 8);
            Assert.Equal(10, arbitrage1.Volume);
            Assert.NotEqual(default, arbitrage1.StartedAt);
            Assert.Equal(default, arbitrage1.EndedAt);
            Assert.NotEqual(default, arbitrage1.Lasted);
            Assert.Equal(10768, arbitrage1.Bid.Price);
            Assert.Equal(10, arbitrage1.Bid.Volume);
            Assert.Equal(10761, arbitrage1.Ask.Price);
            Assert.Equal(10, arbitrage1.Ask.Volume);

            var arbitrage2 = arbitrages.Single(x => x.ConversionPath == "(FE-BTCEUR * FE-EURUSD) > (FE-BTCUSD)");
            Assert.Equal(0.00923229m, arbitrage2.PnL, 8);
            Assert.Equal(-0.07565594m, arbitrage2.Spread, 8);
            Assert.Equal(0.00113314m, arbitrage2.Volume, 8);
            Assert.NotEqual(default, arbitrage2.StartedAt);
            Assert.Equal(default, arbitrage2.EndedAt);
            Assert.NotEqual(default, arbitrage2.Lasted);
            Assert.Equal(10769.1475m, arbitrage2.Bid.Price, 8);
            Assert.Equal(0.00113314m, arbitrage2.Bid.Volume, 8);
            Assert.Equal(10761, arbitrage2.Ask.Price, 8);
            Assert.Equal(10, arbitrage2.Ask.Volume, 8);
        }

        [Fact]
        public async Task From2OrderBooks_0_1_Test()
        {
            // BTCEUR * USDEUR
            var baseAssets = new List<string> { "BTC" };
            const string quoteAsset = "USD";
            const string exchange = "FE";
            const string btceur = "BTCEUR";
            const string usdeur = "USDEUR";
            const string btcusd = "BTCUSD";

            var settings = new StartupSettings(10, 10, 1000, -20, baseAssets, new List<string>(), quoteAsset, new List<string>(), 0, 0);
            var arbitrageCalculator = new ArbitrageDetectorService(settings, new LogToConsole(), null);

            var btcEurOrderBook = new OrderBook(exchange, btceur,
                new List<VolumePrice> // bids
                {
                    new VolumePrice(8825, 10),
                    new VolumePrice(8823, 10)
                },
                new List<VolumePrice> // asks
                {
                    new VolumePrice(8999.95m, 10),
                    new VolumePrice(9000, 10),
                    new VolumePrice(9100, 10)
                },
                DateTime.UtcNow);

            var usdEurOrderBook = new OrderBook(exchange, usdeur,
                new List<VolumePrice> // bids
                {
                    new VolumePrice(1/1.22033m, 10),
                    new VolumePrice(1/1.22035m, 10)
                },
                new List<VolumePrice> // ask
                {
                    new VolumePrice(1/1.2203m, 10),
                    new VolumePrice(1/1.2201m, 10)
                },
                DateTime.UtcNow);

            var btcUsdOrderBook = new OrderBook(exchange, btcusd,
                new List<VolumePrice> // bids
                {
                    new VolumePrice(10760, 10),
                    new VolumePrice(10768, 10)
                },
                new List<VolumePrice> // asks
                {
                    new VolumePrice(10761, 10),
                    new VolumePrice(10762, 10),
                    new VolumePrice(10763, 10)
                },
                DateTime.UtcNow);

            arbitrageCalculator.Process(btcEurOrderBook);
            arbitrageCalculator.Process(usdEurOrderBook);
            arbitrageCalculator.Process(btcUsdOrderBook);

            await arbitrageCalculator.Execute();

            var crossRates = arbitrageCalculator.GetCrossRates().ToList();
            var arbitrages = arbitrageCalculator.GetArbitrages().ToList();

            Assert.Equal(2, crossRates.Count);
            Assert.Equal(2, arbitrages.Count);

            var arbitrage1 = arbitrages.Single(x => x.ConversionPath == "(FE-BTCUSD) > (FE-BTCUSD)");
            Assert.Equal(70, arbitrage1.PnL);
            Assert.Equal(-0.06500743m, arbitrage1.Spread, 8);
            Assert.Equal(10, arbitrage1.Volume);
            Assert.NotEqual(default, arbitrage1.StartedAt);
            Assert.Equal(default, arbitrage1.EndedAt);
            Assert.NotEqual(default, arbitrage1.Lasted);
            Assert.Equal(10768, arbitrage1.Bid.Price);
            Assert.Equal(10, arbitrage1.Bid.Volume);
            Assert.Equal(10761, arbitrage1.Ask.Price);
            Assert.Equal(10, arbitrage1.Ask.Volume);

            var arbitrage2 = arbitrages.Single(x => x.ConversionPath == "(FE-BTCEUR * FE-USDEUR) > (FE-BTCUSD)");
            Assert.Equal(0.00756559m, arbitrage2.PnL, 8);
            Assert.Equal(-0.07565594m, arbitrage2.Spread, 8);
            Assert.Equal(0.00092858m, arbitrage2.Volume, 8);
            Assert.NotEqual(default, arbitrage2.StartedAt);
            Assert.Equal(default, arbitrage2.EndedAt);
            Assert.NotEqual(default, arbitrage2.Lasted);
            Assert.Equal(10769.1475m, arbitrage2.Bid.Price, 8);
            Assert.Equal(0.00092858m, arbitrage2.Bid.Volume, 8);
            Assert.Equal(10761, arbitrage2.Ask.Price, 8);
            Assert.Equal(10, arbitrage2.Ask.Volume, 8);
        }

        [Fact]
        public async Task From2OrderBooks_1_0_Test()
        {
            // EURBTC * EURUSD
            var baseAssets = new List<string> { "BTC" };
            const string quoteAsset = "USD";
            const string exchange = "FE";
            const string eurbtc = "EURBTC";
            const string eurusd = "EURUSD";
            const string btcusd = "BTCUSD";

            var settings = new StartupSettings(10, 10, 1000, -20, baseAssets, new List<string>(), quoteAsset, new List<string>(), 0, 0);
            var arbitrageCalculator = new ArbitrageDetectorService(settings, new LogToConsole(), null);

            var btcEurOrderBook = new OrderBook(exchange, eurbtc,
                new List<VolumePrice> // bids
                {
                    new VolumePrice(1/8999.95m, 10),
                    new VolumePrice(1/9000m, 10)
                },
                new List<VolumePrice> // asks
                {
                    new VolumePrice(1/8825m, 10),
                    new VolumePrice(1/8823m, 10),
                    new VolumePrice(9100, 10)
                },
                DateTime.UtcNow);

            var eurUsdOrderBook = new OrderBook(exchange, eurusd,
                new List<VolumePrice> // bids
                {
                    new VolumePrice(1.2203m, 10),
                    new VolumePrice(1.2201m, 10)
                },
                new List<VolumePrice> // asks
                {
                    new VolumePrice(1.22033m, 10),
                    new VolumePrice(1.22035m, 10)
                },
                DateTime.UtcNow);

            var btcUsdOrderBook = new OrderBook(exchange, btcusd,
                new List<VolumePrice> // bids
                {
                    new VolumePrice(10760, 10),
                    new VolumePrice(10768, 10)
                },
                new List<VolumePrice> // asks
                {
                    new VolumePrice(10761, 10),
                    new VolumePrice(10762, 10),
                    new VolumePrice(10763, 10)
                },
                DateTime.UtcNow);

            arbitrageCalculator.Process(btcEurOrderBook);
            arbitrageCalculator.Process(eurUsdOrderBook);
            arbitrageCalculator.Process(btcUsdOrderBook);

            await arbitrageCalculator.Execute();

            var crossRates = arbitrageCalculator.GetCrossRates().ToList();
            var arbitrages = arbitrageCalculator.GetArbitrages().ToList();

            Assert.Equal(2, crossRates.Count);
            Assert.Equal(2, arbitrages.Count);

            var arbitrage1 = arbitrages.Single(x => x.ConversionPath == "(FE-BTCUSD) > (FE-BTCUSD)");
            Assert.Equal(70, arbitrage1.PnL);
            Assert.Equal(-0.06500743m, arbitrage1.Spread, 8);
            Assert.Equal(10, arbitrage1.Volume);
            Assert.NotEqual(default, arbitrage1.StartedAt);
            Assert.Equal(default, arbitrage1.EndedAt);
            Assert.NotEqual(default, arbitrage1.Lasted);
            Assert.Equal(10768, arbitrage1.Bid.Price);
            Assert.Equal(10, arbitrage1.Bid.Volume);
            Assert.Equal(10761, arbitrage1.Ask.Price);
            Assert.Equal(10, arbitrage1.Ask.Volume);

            var arbitrage2 = arbitrages.Single(x => x.ConversionPath == "(FE-EURBTC * FE-EURUSD) > (FE-BTCUSD)");
            Assert.Equal(0.00923229m, arbitrage2.PnL, 8);
            Assert.Equal(-0.07565594m, arbitrage2.Spread, 8);
            Assert.Equal(0.00113314m, arbitrage2.Volume, 8);
            Assert.NotEqual(default, arbitrage2.StartedAt);
            Assert.Equal(default, arbitrage2.EndedAt);
            Assert.NotEqual(default, arbitrage2.Lasted);
            Assert.Equal(10769.1475m, arbitrage2.Bid.Price, 8);
            Assert.Equal(0.00113314m, arbitrage2.Bid.Volume, 8);
            Assert.Equal(10761, arbitrage2.Ask.Price, 8);
            Assert.Equal(10, arbitrage2.Ask.Volume, 8);
        }

        [Fact]
        public async Task From2OrderBooks_1_1_Test()
        {
            // EURBTC * USDEUR
            var baseAssets = new List<string> { "BTC" };
            const string quoteAsset = "USD";
            const string exchange = "FE";
            const string eurbtc = "EURBTC";
            const string usdeur = "USDEUR";
            const string btcusd = "BTCUSD";

            var settings = new StartupSettings(10, 10, 1000, -20, baseAssets, new List<string>(), quoteAsset, new List<string>(), 0, 0, "", new List<string>());
            var arbitrageCalculator = new ArbitrageDetectorService(settings, new LogToConsole(), null);

            var eurBtcOrderBook = new OrderBook(exchange, eurbtc,
                new List<VolumePrice> // bids
                {
                    new VolumePrice(1/8999.95m, 10),
                    new VolumePrice(1/9000m, 10)
                },
                new List<VolumePrice> // asks
                {
                    new VolumePrice(1/8825m, 10),
                    new VolumePrice(1/8823m, 10),
                    new VolumePrice(9100, 10)
                },
                DateTime.UtcNow);

            var usdEurOrderBook = new OrderBook(exchange, usdeur,
                new List<VolumePrice> // bids
                {
                    new VolumePrice(1/1.22033m, 10),
                    new VolumePrice(1/1.22035m, 10)
                },
                new List<VolumePrice> // ask
                {
                    new VolumePrice(1/1.2203m, 10),
                    new VolumePrice(1/1.2201m, 10)
                },
                DateTime.UtcNow);

            var btcUsdOrderBook = new OrderBook(exchange, btcusd,
                new List<VolumePrice> // bids
                {
                    new VolumePrice(10760, 10),
                    new VolumePrice(10768, 10)
                },
                new List<VolumePrice> // asks
                {
                    new VolumePrice(10761, 10),
                    new VolumePrice(10762, 10),
                    new VolumePrice(10763, 10)
                },
                DateTime.UtcNow);

            arbitrageCalculator.Process(eurBtcOrderBook);
            arbitrageCalculator.Process(usdEurOrderBook);
            arbitrageCalculator.Process(btcUsdOrderBook);

            await arbitrageCalculator.Execute();

            var crossRates = arbitrageCalculator.GetCrossRates().ToList();
            var arbitrages = arbitrageCalculator.GetArbitrages().ToList();

            Assert.Equal(2, crossRates.Count);
            Assert.Equal(2, arbitrages.Count);

            var arbitrage1 = arbitrages.Single(x => x.ConversionPath == "(FE-BTCUSD) > (FE-BTCUSD)");
            Assert.Equal(70, arbitrage1.PnL);
            Assert.Equal(-0.06500743m, arbitrage1.Spread, 8);
            Assert.Equal(10, arbitrage1.Volume);
            Assert.NotEqual(default, arbitrage1.StartedAt);
            Assert.Equal(default, arbitrage1.EndedAt);
            Assert.NotEqual(default, arbitrage1.Lasted);
            Assert.Equal(10768, arbitrage1.Bid.Price);
            Assert.Equal(10, arbitrage1.Bid.Volume);
            Assert.Equal(10761, arbitrage1.Ask.Price);
            Assert.Equal(10, arbitrage1.Ask.Volume);

            var arbitrage2 = arbitrages.Single(x => x.ConversionPath == "(FE-EURBTC * FE-USDEUR) > (FE-BTCUSD)");
            Assert.Equal(0.00756559m, arbitrage2.PnL, 8);
            Assert.Equal(-0.07565594m, arbitrage2.Spread, 8);
            Assert.Equal(0.00092858m, arbitrage2.Volume, 8);
            Assert.NotEqual(default, arbitrage2.StartedAt);
            Assert.Equal(default, arbitrage2.EndedAt);
            Assert.NotEqual(default, arbitrage2.Lasted);
            Assert.Equal(10769.1475m, arbitrage2.Bid.Price, 8);
            Assert.Equal(0.00092858m, arbitrage2.Bid.Volume, 8);
            Assert.Equal(10761, arbitrage2.Ask.Price, 8);
            Assert.Equal(10, arbitrage2.Ask.Volume, 8);
        }



        //[Fact]
        public async Task From3OrderBooks_0_0_0_Test()
        {
            var baseAssets = new List<string> { "BTC" };
            const string quoteAsset = "USD";
            const string exchange1 = "TEST1";
            const string exchange2 = "TEST2";
            const string exchange3 = "TEST3";
            const string exchange4 = "TEST4";
            const string btcEur = "BTCEUR";
            const string eurJpy = "EURJPY";
            const string jpyUsd = "JPYUSD";
            const string btcUsd = "BTCUSD";
            var timestamp1 = DateTime.UtcNow.AddSeconds(-2);
            var timestamp2 = DateTime.UtcNow.AddSeconds(-1);
            var timestamp3 = DateTime.UtcNow;

            var settings = new StartupSettings(10, 10, 1000, 0, baseAssets, new List<string>(), quoteAsset, new List<string>(), 0, 0);
            var arbitrageCalculator = new ArbitrageDetectorService(settings, new LogToConsole(), null);

            var btcEurOrderBook = new OrderBook(exchange1, btcEur,
                new List<VolumePrice> // bids
                {
                    new VolumePrice(7310m, 9),
                    new VolumePrice(7300m, 5)
                },
                new List<VolumePrice> // asks
                {
                    new VolumePrice(7320m, 10),
                    new VolumePrice(7330m, 7),
                    new VolumePrice(7340m, 3)
                },
                timestamp1);

            var eurJpyOrderBook = new OrderBook(exchange2, eurJpy,
                new List<VolumePrice> // bids
                {
                    new VolumePrice(131m, 9),
                    new VolumePrice(130m, 5)
                },
                new List<VolumePrice> // asks
                {
                    new VolumePrice(132m, 11),
                    new VolumePrice(133m, 7),
                    new VolumePrice(134m, 3)
                },
                timestamp2);
            eurJpyOrderBook.SetAssetPair("EUR");

            var jpyUsdOrderBook = new OrderBook(exchange3, jpyUsd,
                new List<VolumePrice> // bids
                {
                    new VolumePrice(0.009132m, 9),
                    new VolumePrice(0.009131m, 5)
                },
                new List<VolumePrice> // asks
                {
                    new VolumePrice(0.009133m, 12),
                    new VolumePrice(0.009134m, 7),
                    new VolumePrice(0.009135m, 3)
                },
                timestamp3);

            var btcUsdOrderBook = new OrderBook(exchange4, btcUsd,
                new List<VolumePrice> // bids
                {
                    new VolumePrice(8742, 7),
                    new VolumePrice(8743, 9)
                },
                new List<VolumePrice> // asks
                {
                    new VolumePrice(8744, 11),
                    new VolumePrice(8745, 13),
                    new VolumePrice(8746, 17)
                },
                DateTime.UtcNow);

            arbitrageCalculator.Process(btcEurOrderBook);
            arbitrageCalculator.Process(eurJpyOrderBook);
            arbitrageCalculator.Process(jpyUsdOrderBook);
            arbitrageCalculator.Process(btcUsdOrderBook);

            await arbitrageCalculator.Execute();

            var crossRates = arbitrageCalculator.GetCrossRates().ToList();
            var arbitrages = arbitrageCalculator.GetArbitrages().ToList();

            Assert.Equal(2, crossRates.Count);
            Assert.Equal(1, arbitrages.Count);

            var arbitrage1 = arbitrages.Single(x => x.ConversionPath == "(TEST1-BTCEUR * TEST2-EURJPY * TEST3-JPYUSD) > (TEST4-BTCUSD)");
            Assert.Equal(0.00000841m, arbitrage1.PnL, 8);
            Assert.Equal(-0.01022905m, arbitrage1.Spread, 8);
            Assert.Equal(0.0000094m, arbitrage1.Volume, 8);
            Assert.NotEqual(default, arbitrage1.StartedAt);
            Assert.Equal(default, arbitrage1.EndedAt);
            Assert.NotEqual(default, arbitrage1.Lasted);
            Assert.Equal(8744.894520m, arbitrage1.Bid.Price, 8);
            Assert.Equal(0.0000094m, arbitrage1.Bid.Volume, 8);
            Assert.Equal(8744, arbitrage1.Ask.Price, 8);
            Assert.Equal(11, arbitrage1.Ask.Volume, 8);
        }

        //[Fact]
        public async Task From3OrderBooks_0_0_1_Test()
        {
            var baseAssets = new List<string> { "BTC" };
            const string quoteAsset = "USD";
            const string exchange1 = "TEST1";
            const string exchange2 = "TEST2";
            const string exchange3 = "TEST3";
            const string exchange4 = "TEST4";
            const string btcEur = "BTCEUR";
            const string eurJpy = "EURJPY";
            const string usdJpy = "USDJPY";
            const string btcUsd = "BTCUSD";
            var timestamp1 = DateTime.UtcNow.AddSeconds(-2);
            var timestamp2 = DateTime.UtcNow.AddSeconds(-1);
            var timestamp3 = DateTime.UtcNow;

            var settings = new StartupSettings(10, 10, 1000, 0, baseAssets, new List<string>(), quoteAsset, new List<string>(), 0, 0);
            var arbitrageCalculator = new ArbitrageDetectorService(settings, new LogToConsole(), null);

            var btcEurOrderBook = new OrderBook(exchange1, btcEur,
                new List<VolumePrice> // bids
                {
                    new VolumePrice(7310m, 9),
                    new VolumePrice(7300m, 5)
                },
                new List<VolumePrice> // asks
                {
                    new VolumePrice(7320m, 10),
                    new VolumePrice(7330m, 7),
                    new VolumePrice(7340m, 3)
                },
                timestamp1);

            var eurJpyOrderBook = new OrderBook(exchange2, eurJpy,
                new List<VolumePrice> // bids
                {
                    new VolumePrice(131m, 9),
                    new VolumePrice(130m, 5)
                },
                new List<VolumePrice> // asks
                {
                    new VolumePrice(132m, 11),
                    new VolumePrice(133m, 7),
                    new VolumePrice(134m, 3)
                },
                timestamp2);
            eurJpyOrderBook.SetAssetPair("EUR");

            var jpyUsdOrderBook = new OrderBook(exchange3, usdJpy,
                new List<VolumePrice> // bids
                {
                    new VolumePrice(1/0.009132m, 9),
                    new VolumePrice(1/0.009131m, 5)
                },
                new List<VolumePrice> // asks
                {
                    new VolumePrice(1/0.009133m, 12),
                    new VolumePrice(1/0.009134m, 7),
                    new VolumePrice(1/0.009135m, 3)
                },
                timestamp3);

            var btcUsdOrderBook = new OrderBook(exchange4, btcUsd,
                new List<VolumePrice> // bids
                {
                    new VolumePrice(1/8743m, 11),
                    new VolumePrice(1/8744m, 13),
                    new VolumePrice(1/8745m, 17)
                },
                new List<VolumePrice> // asks
                {
                    new VolumePrice(1/8741m, 7),
                    new VolumePrice(1/8742m, 9)
                },
                DateTime.UtcNow);

            arbitrageCalculator.Process(btcEurOrderBook);
            arbitrageCalculator.Process(eurJpyOrderBook);
            arbitrageCalculator.Process(jpyUsdOrderBook);
            arbitrageCalculator.Process(btcUsdOrderBook);

            await arbitrageCalculator.Execute();

            var crossRates = arbitrageCalculator.GetCrossRates().ToList();
            var arbitrages = arbitrageCalculator.GetArbitrages().ToList();

            Assert.Equal(2, crossRates.Count);
            Assert.Equal(1, arbitrages.Count);

            var arbitrage1 = arbitrages.Single(x => x.ConversionPath == "(TEST1-BTCEUR * TEST2-EURJPY * TEST3-USDJPY) > (TEST4-BTCUSD)");
            Assert.Equal(10.76780686m, arbitrage1.PnL, 8);
            Assert.Equal(-99.99999869m, arbitrage1.Spread, 8);
            Assert.Equal(0.00123119m, arbitrage1.Volume, 8);
            Assert.NotEqual(default, arbitrage1.StartedAt);
            Assert.Equal(default, arbitrage1.EndedAt);
            Assert.NotEqual(default, arbitrage1.Lasted);
            Assert.Equal(8745.852130m, arbitrage1.Bid.Price, 8);
            Assert.Equal(0.00123119m, arbitrage1.Bid.Volume, 8);
            Assert.Equal(0.00011439m, arbitrage1.Ask.Price, 8);
            Assert.Equal(9, arbitrage1.Ask.Volume, 8);
        }

        //[Fact]
        public async Task From3OrderBooks_0_1_0_Test()
        {
            var baseAssets = new List<string> { "BTC" };
            const string quoteAsset = "USD";
            const string exchange1 = "TEST1";
            const string exchange2 = "TEST2";
            const string exchange3 = "TEST3";
            const string exchange4 = "TEST4";
            const string btcEur = "BTCEUR";
            const string jpyEur = "JPYEUR";
            const string jpyUsd = "JPYUSD";
            const string btcUsd = "BTCUSD";
            var timestamp1 = DateTime.UtcNow.AddSeconds(-2);
            var timestamp2 = DateTime.UtcNow.AddSeconds(-1);
            var timestamp3 = DateTime.UtcNow;

            var settings = new StartupSettings(10, 10, 1000, 0, baseAssets, new List<string>(), quoteAsset, new List<string>(), 0, 0);
            var arbitrageCalculator = new ArbitrageDetectorService(settings, new LogToConsole(), null);

            var btcEurOrderBook = new OrderBook(exchange1, btcEur,
                new List<VolumePrice> // bids
                {
                    new VolumePrice(7310m, 9),
                    new VolumePrice(7300m, 5)
                },
                new List<VolumePrice> // asks
                {
                    new VolumePrice(7320m, 10),
                    new VolumePrice(7330m, 7),
                    new VolumePrice(7340m, 3)
                },
                timestamp1);

            var eurJpyOrderBook = new OrderBook(exchange2, jpyEur,
                new List<VolumePrice> // bids
                {
                    new VolumePrice(1/132m, 11),
                    new VolumePrice(1/133m, 7),
                    new VolumePrice(1/134m, 3)
                },
                new List<VolumePrice> // asks
                {
                    new VolumePrice(1/131m, 9),
                    new VolumePrice(1/130m, 5)
                },
                timestamp2);
            eurJpyOrderBook.SetAssetPair("EUR");

            var jpyUsdOrderBook = new OrderBook(exchange3, jpyUsd,
                new List<VolumePrice> // bids
                {
                    new VolumePrice(0.009132m, 9),
                    new VolumePrice(0.009131m, 5)
                },
                new List<VolumePrice> // asks
                {
                    new VolumePrice(0.009133m, 12),
                    new VolumePrice(0.009134m, 7),
                    new VolumePrice(0.009135m, 3)
                },
                timestamp3);

            var btcUsdOrderBook = new OrderBook(exchange4, btcUsd,
                new List<VolumePrice> // bids
                {
                    new VolumePrice(8741, 7),
                    new VolumePrice(8742, 9)
                },
                new List<VolumePrice> // asks
                {
                    new VolumePrice(8743, 11),
                    new VolumePrice(8744, 13),
                    new VolumePrice(8745, 17)
                },
                DateTime.UtcNow);

            arbitrageCalculator.Process(btcEurOrderBook);
            arbitrageCalculator.Process(eurJpyOrderBook);
            arbitrageCalculator.Process(jpyUsdOrderBook);
            arbitrageCalculator.Process(btcUsdOrderBook);

            await arbitrageCalculator.Execute();

            var crossRates = arbitrageCalculator.GetCrossRates().ToList();
            var arbitrages = arbitrageCalculator.GetArbitrages().ToList();

            Assert.Equal(2, crossRates.Count);
            Assert.Equal(1, arbitrages.Count);

            var arbitrage1 = arbitrages.Single(x => x.ConversionPath == "(TEST1-BTCEUR * TEST2-JPYEUR * TEST3-JPYUSD) > (TEST4-BTCUSD)");
            Assert.Equal(0.00001781m, arbitrage1.PnL, 8);
            Assert.Equal(-0.0216643m, arbitrage1.Spread, 8);
            Assert.Equal(0.0000094m, arbitrage1.Volume, 8);
            Assert.NotEqual(default, arbitrage1.StartedAt);
            Assert.Equal(default, arbitrage1.EndedAt);
            Assert.NotEqual(default, arbitrage1.Lasted);
            Assert.Equal(8744.894520m, arbitrage1.Bid.Price, 8);
            Assert.Equal(0.0000094m, arbitrage1.Bid.Volume, 8);
            Assert.Equal(8743, arbitrage1.Ask.Price, 8);
            Assert.Equal(11, arbitrage1.Ask.Volume, 8);
        }

        //[Fact]
        public async Task From3OrderBooks_1_0_0_Test()
        {
            var baseAssets = new List<string> { "BTC" };
            const string quoteAsset = "USD";
            const string exchange1 = "TEST1";
            const string exchange2 = "TEST2";
            const string exchange3 = "TEST3";
            const string exchange4 = "TEST4";
            const string eurBtc = "EURBTC";
            const string eurJpy = "EURJPY";
            const string jpyUsd = "JPYUSD";
            const string btcUsd = "BTCUSD";
            var timestamp1 = DateTime.UtcNow.AddSeconds(-2);
            var timestamp2 = DateTime.UtcNow.AddSeconds(-1);
            var timestamp3 = DateTime.UtcNow;

            var settings = new StartupSettings(10, 10, 1000, 0, baseAssets, new List<string>(), quoteAsset, new List<string>(), 0, 0);
            var arbitrageCalculator = new ArbitrageDetectorService(settings, new LogToConsole(), null);

            var btcEurOrderBook = new OrderBook(exchange1, eurBtc,
                new List<VolumePrice> // bids
                {
                    new VolumePrice(1/7320m, 10),
                    new VolumePrice(1/7330m, 7),
                    new VolumePrice(1/7340m, 3)
                },
                new List<VolumePrice> // asks
                {
                    new VolumePrice(1/7310m, 9),
                    new VolumePrice(1/7300m, 5)
                },
                timestamp1);

            var eurJpyOrderBook = new OrderBook(exchange2, eurJpy,
                new List<VolumePrice> // bids
                {
                    new VolumePrice(131m, 9),
                    new VolumePrice(130m, 5)
                },
                new List<VolumePrice> // asks
                {
                    new VolumePrice(132m, 11),
                    new VolumePrice(133m, 7),
                    new VolumePrice(134m, 3)
                },
                timestamp2);
            eurJpyOrderBook.SetAssetPair("EUR");

            var jpyUsdOrderBook = new OrderBook(exchange3, jpyUsd,
                new List<VolumePrice> // bids
                {
                    new VolumePrice(0.009132m, 9),
                    new VolumePrice(0.009131m, 5)
                },
                new List<VolumePrice> // asks
                {
                    new VolumePrice(0.009133m, 12),
                    new VolumePrice(0.009134m, 7),
                    new VolumePrice(0.009135m, 3)
                },
                timestamp3);

            var btcUsdOrderBook = new OrderBook(exchange4, btcUsd,
                new List<VolumePrice> // bids
                {
                    new VolumePrice(8741, 7),
                    new VolumePrice(8742, 9)
                },
                new List<VolumePrice> // asks
                {
                    new VolumePrice(8743, 11),
                    new VolumePrice(8744, 13),
                    new VolumePrice(8745, 17)
                },
                DateTime.UtcNow);

            arbitrageCalculator.Process(btcEurOrderBook);
            arbitrageCalculator.Process(eurJpyOrderBook);
            arbitrageCalculator.Process(jpyUsdOrderBook);
            arbitrageCalculator.Process(btcUsdOrderBook);

            await arbitrageCalculator.Execute();

            var crossRates = arbitrageCalculator.GetCrossRates().ToList();
            var arbitrages = arbitrageCalculator.GetArbitrages().ToList();

            Assert.Equal(2, crossRates.Count);
            Assert.Equal(1, arbitrages.Count);

            var arbitrage1 = arbitrages.Single(x => x.ConversionPath == "(TEST1-EURBTC * TEST2-EURJPY * TEST3-JPYUSD) > (TEST4-BTCUSD)");
            Assert.Equal(0.00001781m, arbitrage1.PnL, 8);
            Assert.Equal(-0.0216643m, arbitrage1.Spread, 8);
            Assert.Equal(0.0000094m, arbitrage1.Volume, 8);
            Assert.NotEqual(default, arbitrage1.StartedAt);
            Assert.Equal(default, arbitrage1.EndedAt);
            Assert.NotEqual(default, arbitrage1.Lasted);
            Assert.Equal(8744.894520m, arbitrage1.Bid.Price, 8);
            Assert.Equal(0.0000094m, arbitrage1.Bid.Volume, 8);
            Assert.Equal(8743, arbitrage1.Ask.Price, 8);
            Assert.Equal(11, arbitrage1.Ask.Volume, 8);
        }

        //[Fact]
        public async Task From3OrderBooks_0_1_1_Test()
        {
            var baseAssets = new List<string> { "BTC" };
            const string quoteAsset = "USD";
            const string exchange1 = "TEST1";
            const string exchange2 = "TEST2";
            const string exchange3 = "TEST3";
            const string exchange4 = "TEST4";
            const string btcEur = "BTCEUR";
            const string jpyEur = "JPYEUR";
            const string usdJpy = "USDJPY";
            const string btcUsd = "BTCUSD";
            var timestamp1 = DateTime.UtcNow.AddSeconds(-2);
            var timestamp2 = DateTime.UtcNow.AddSeconds(-1);
            var timestamp3 = DateTime.UtcNow;

            var settings = new StartupSettings(10, 10, 1000, 0, baseAssets, new List<string>(), quoteAsset, new List<string>(), 0, 0);
            var arbitrageCalculator = new ArbitrageDetectorService(settings, new LogToConsole(), null);

            var btcEurOrderBook = new OrderBook(exchange1, btcEur,
                new List<VolumePrice> // bids
                {
                    new VolumePrice(7310m, 9),
                    new VolumePrice(7300m, 5)
                },
                new List<VolumePrice> // asks
                {
                    new VolumePrice(7320m, 10),
                    new VolumePrice(7330m, 7),
                    new VolumePrice(7340m, 3)
                },
                timestamp1);

            var eurJpyOrderBook = new OrderBook(exchange2, jpyEur,
                new List<VolumePrice> // bids
                {
                    new VolumePrice(1/132m, 11),
                    new VolumePrice(1/133m, 7),
                    new VolumePrice(1/134m, 3)
                },
                new List<VolumePrice> // asks
                {
                    new VolumePrice(1/131m, 9),
                    new VolumePrice(1/130m, 5)
                },
                timestamp2);
            eurJpyOrderBook.SetAssetPair("EUR");

            var jpyUsdOrderBook = new OrderBook(exchange3, usdJpy,
                new List<VolumePrice> // bids
                {
                    new VolumePrice(1/0.009132m, 9),
                    new VolumePrice(1/0.009131m, 5)
                },
                new List<VolumePrice> // asks
                {
                    new VolumePrice(1/0.009133m, 12),
                    new VolumePrice(1/0.009134m, 7),
                    new VolumePrice(1/0.009135m, 3)
                },
                timestamp3);

            var btcUsdOrderBook = new OrderBook(exchange4, btcUsd,
                new List<VolumePrice> // bids
                {
                    new VolumePrice(1/8743m, 11),
                    new VolumePrice(1/8744m, 13),
                    new VolumePrice(1/8745m, 17)
                },
                new List<VolumePrice> // asks
                {
                    new VolumePrice(1/8741m, 7),
                    new VolumePrice(1/8742m, 9)
                },
                DateTime.UtcNow);

            arbitrageCalculator.Process(btcEurOrderBook);
            arbitrageCalculator.Process(eurJpyOrderBook);
            arbitrageCalculator.Process(jpyUsdOrderBook);
            arbitrageCalculator.Process(btcUsdOrderBook);

            await arbitrageCalculator.Execute();

            var crossRates = arbitrageCalculator.GetCrossRates().ToList();
            var arbitrages = arbitrageCalculator.GetArbitrages().ToList();

            Assert.Equal(2, crossRates.Count);
            Assert.Equal(1, arbitrages.Count);

            var arbitrage1 = arbitrages.Single(x => x.ConversionPath == "(TEST1-BTCEUR * TEST2-JPYEUR * TEST3-USDJPY) > (TEST4-BTCUSD)");
            Assert.Equal(0.082215m, arbitrage1.PnL, 8);
            Assert.Equal(-99.99999869m, arbitrage1.Spread, 8);
            Assert.Equal(0.0000094m, arbitrage1.Volume, 8);
            Assert.NotEqual(default, arbitrage1.StartedAt);
            Assert.Equal(default, arbitrage1.EndedAt);
            Assert.NotEqual(default, arbitrage1.Lasted);
            Assert.Equal(8747.76735m, arbitrage1.Bid.Price, 8);
            Assert.Equal(0.0000094m, arbitrage1.Bid.Volume, 8);
            Assert.Equal(0.00011439m, arbitrage1.Ask.Price, 8);
            Assert.Equal(9, arbitrage1.Ask.Volume, 8);
        }

        //[Fact]
        public async Task From3OrderBooks_1_0_1_Test()
        {
            var baseAssets = new List<string> { "BTC" };
            const string quoteAsset = "USD";
            const string exchange1 = "TEST1";
            const string exchange2 = "TEST2";
            const string exchange3 = "TEST3";
            const string exchange4 = "TEST4";
            const string eurBtc = "EURBTC";
            const string eurJpy = "EURJPY";
            const string usdJpy = "USDJPY";
            const string btcUsd = "BTCUSD";
            var timestamp1 = DateTime.UtcNow.AddSeconds(-2);
            var timestamp2 = DateTime.UtcNow.AddSeconds(-1);
            var timestamp3 = DateTime.UtcNow;

            var settings = new StartupSettings(10, 10, 1000, 0, baseAssets, new List<string>(), quoteAsset, new List<string>(), 0, 0);
            var arbitrageCalculator = new ArbitrageDetectorService(settings, new LogToConsole(), null);

            var btcEurOrderBook = new OrderBook(exchange1, eurBtc,
                new List<VolumePrice> // bids
                {
                    new VolumePrice(1/7320m, 10),
                    new VolumePrice(1/7330m, 7),
                    new VolumePrice(1/7340m, 3)
                },
                new List<VolumePrice> // asks
                {
                    new VolumePrice(1/7310m, 9),
                    new VolumePrice(1/7300m, 5)
                },
                timestamp1);

            var eurJpyOrderBook = new OrderBook(exchange2, eurJpy,
                new List<VolumePrice> // bids
                {
                    new VolumePrice(131m, 9),
                    new VolumePrice(130m, 5)
                },
                new List<VolumePrice> // asks
                {
                    new VolumePrice(132m, 11),
                    new VolumePrice(133m, 7),
                    new VolumePrice(134m, 3)
                },
                timestamp2);
            eurJpyOrderBook.SetAssetPair("EUR");

<<<<<<< HEAD
            var jpyUsdOrderBook = new OrderBook(exchange3, usdJpy,
=======
            var settings = new StartupSettings(10, 10, 1000, -20, baseAssets, new List<string>(), quoteAsset, new List<string>(), 0, 0, "", new List<string>());
            var arbitrageCalculator = new ArbitrageDetectorService(settings, new LogToConsole(), null);

            var btcEurOrderBook = new OrderBook(exchange, btceur,
>>>>>>> 0880a0fe
                new List<VolumePrice> // bids
                {
                    new VolumePrice(1/0.009133m, 12),
                    new VolumePrice(1/0.009134m, 7),
                    new VolumePrice(1/0.009135m, 3)
                },
                new List<VolumePrice> // asks
                {
                    new VolumePrice(1/0.009132m, 9),
                    new VolumePrice(1/0.009131m, 5)
                },
                timestamp3);

            var btcUsdOrderBook = new OrderBook(exchange4, btcUsd,
                new List<VolumePrice> // bids
                {
                    new VolumePrice(8741, 7),
                    new VolumePrice(8742, 9)
                },
                new List<VolumePrice> // asks
                {
                    new VolumePrice(8743, 11),
                    new VolumePrice(8744, 13),
                    new VolumePrice(8745, 17)
                },
                DateTime.UtcNow);

            arbitrageCalculator.Process(btcEurOrderBook);
            arbitrageCalculator.Process(eurJpyOrderBook);
            arbitrageCalculator.Process(jpyUsdOrderBook);
            arbitrageCalculator.Process(btcUsdOrderBook);

            await arbitrageCalculator.Execute();

            var crossRates = arbitrageCalculator.GetCrossRates().ToList();
            var arbitrages = arbitrageCalculator.GetArbitrages().ToList();

            Assert.Equal(2, crossRates.Count);
            Assert.Equal(1, arbitrages.Count);

            var arbitrage1 = arbitrages.Single(x => x.ConversionPath == "(TEST1-EURBTC * TEST2-EURJPY * TEST3-USDJPY) > (TEST4-BTCUSD)");
            Assert.Equal(0.00194979m, arbitrage1.PnL, 8);
            Assert.Equal(-0.0216643m, arbitrage1.Spread, 8);
            Assert.Equal(0.00102917m, arbitrage1.Volume, 8);
            Assert.NotEqual(default, arbitrage1.StartedAt);
            Assert.Equal(default, arbitrage1.EndedAt);
            Assert.NotEqual(default, arbitrage1.Lasted);
            Assert.Equal(8744.894520m, arbitrage1.Bid.Price, 8);
            Assert.Equal(0.00102917m, arbitrage1.Bid.Volume, 8);
            Assert.Equal(8743, arbitrage1.Ask.Price, 8);
            Assert.Equal(11, arbitrage1.Ask.Volume, 8);
        }

        //[Fact]
        public async Task From3OrderBooks_1_1_0_Test()
        {
            var baseAssets = new List<string> { "BTC" };
            const string quoteAsset = "USD";
<<<<<<< HEAD
            const string exchange1 = "TEST1";
            const string exchange2 = "TEST2";
            const string exchange3 = "TEST3";
            const string exchange4 = "TEST4";
            const string eurBtc = "EURBTC";
            const string jpyEur = "JPYEUR";
            const string jpyUsd = "JPYUSD";
            const string btcUsd = "BTCUSD";
            var timestamp1 = DateTime.UtcNow.AddSeconds(-2);
            var timestamp2 = DateTime.UtcNow.AddSeconds(-1);
            var timestamp3 = DateTime.UtcNow;

            var settings = new StartupSettings(10, 10, 1000, 0, baseAssets, new List<string>(), quoteAsset, new List<string>(), 0, 0);
=======
            const string exchange = "Lykke";
            const string btcusd = "BTCUSD";
            const string eurbtc = "EURBTC";
            const string eurusd = "EURUSD";

            var settings = new StartupSettings(10, 10, 1000, -20, baseAssets, new List<string>(), quoteAsset, new List<string>(), 0, 0, "", new List<string>());
>>>>>>> 0880a0fe
            var arbitrageCalculator = new ArbitrageDetectorService(settings, new LogToConsole(), null);

            var btcEurOrderBook = new OrderBook(exchange1, eurBtc,
                new List<VolumePrice> // bids
                {
                    new VolumePrice(1/7320m, 10),
                    new VolumePrice(1/7330m, 7),
                    new VolumePrice(1/7340m, 3)
                },
                new List<VolumePrice> // asks
                {
                    new VolumePrice(1/7310m, 9),
                    new VolumePrice(1/7300m, 5)
                },
                timestamp1);

            var jpyEurOrderBook = new OrderBook(exchange2, jpyEur,
                new List<VolumePrice> // bids
                {
                    new VolumePrice(1/132m, 11),
                    new VolumePrice(1/133m, 7),
                    new VolumePrice(1/134m, 3)
                },
                new List<VolumePrice> // asks
                {
                    new VolumePrice(1/131m, 9),
                    new VolumePrice(1/130m, 5)
                },
                timestamp2);
            jpyEurOrderBook.SetAssetPair("EUR");

            var jpyUsdOrderBook = new OrderBook(exchange3, jpyUsd,
                new List<VolumePrice> // bids
                {
                    new VolumePrice(0.009132m, 9),
                    new VolumePrice(0.009131m, 5)
                },
                new List<VolumePrice> // asks
                {
                    new VolumePrice(0.009133m, 12),
                    new VolumePrice(0.009134m, 7),
                    new VolumePrice(0.009135m, 3)
                },
                timestamp3);

            var btcUsdOrderBook = new OrderBook(exchange4, btcUsd,
                new List<VolumePrice> // bids
                {
                    new VolumePrice(8741, 7),
                    new VolumePrice(8742, 9)
                },
                new List<VolumePrice> // asks
                {
                    new VolumePrice(8743, 11),
                    new VolumePrice(8744, 13),
                    new VolumePrice(8745, 17)
                },
                DateTime.UtcNow);

            arbitrageCalculator.Process(btcEurOrderBook);
            arbitrageCalculator.Process(jpyEurOrderBook);
            arbitrageCalculator.Process(jpyUsdOrderBook);
            arbitrageCalculator.Process(btcUsdOrderBook);

            await arbitrageCalculator.Execute();

            var crossRates = arbitrageCalculator.GetCrossRates().ToList();
            var arbitrages = arbitrageCalculator.GetArbitrages().ToList();

            Assert.Equal(2, crossRates.Count);
            Assert.Equal(1, arbitrages.Count);

            var arbitrage1 = arbitrages.Single(x => x.ConversionPath == "(TEST1-EURBTC * TEST2-JPYEUR * TEST3-JPYUSD) > (TEST4-BTCUSD)");
            Assert.Equal(0.00001781m, arbitrage1.PnL, 8);
            Assert.Equal(-0.0216643m, arbitrage1.Spread, 8);
            Assert.Equal(0.0000094m, arbitrage1.Volume, 8);
            Assert.NotEqual(default, arbitrage1.StartedAt);
            Assert.Equal(default, arbitrage1.EndedAt);
            Assert.NotEqual(default, arbitrage1.Lasted);
            Assert.Equal(8744.894520m, arbitrage1.Bid.Price, 8);
            Assert.Equal(0.0000094m, arbitrage1.Bid.Volume, 8);
            Assert.Equal(8743, arbitrage1.Ask.Price, 8);
            Assert.Equal(11, arbitrage1.Ask.Volume, 8);
        }

        //[Fact]
        public async Task From3OrderBooks_1_1_1_Test()
        {
            var baseAssets = new List<string> { "BTC" };
            const string quoteAsset = "USD";
<<<<<<< HEAD
            const string exchange1 = "TEST1";
            const string exchange2 = "TEST2";
            const string exchange3 = "TEST3";
            const string exchange4 = "TEST4";
            const string eurBtc = "EURBTC";
            const string jpyEur = "JPYEUR";
            const string usdJpy = "USDJPY";
            const string btcUsd = "BTCUSD";
            var timestamp1 = DateTime.UtcNow.AddSeconds(-2);
            var timestamp2 = DateTime.UtcNow.AddSeconds(-1);
            var timestamp3 = DateTime.UtcNow;

            var settings = new StartupSettings(10, 10, 1000, 0, baseAssets, new List<string>(), quoteAsset, new List<string>(), 0, 0);
=======
            const string exchange = "Lykke";
            const string btcusd = "BTCUSD";
            const string eurbtc = "EURBTC";
            const string usdeur = "USDEUR";

            var settings = new StartupSettings(10, 10, 1000, -20, baseAssets, new List<string>(), quoteAsset, new List<string>(), 0, 0, "", new List<string>());
>>>>>>> 0880a0fe
            var arbitrageCalculator = new ArbitrageDetectorService(settings, new LogToConsole(), null);

            var btcEurOrderBook = new OrderBook(exchange1, eurBtc,
                new List<VolumePrice> // bids
                {
                    new VolumePrice(1/7320m, 10),
                    new VolumePrice(1/7330m, 7),
                    new VolumePrice(1/7340m, 3)
                },
                new List<VolumePrice> // asks
                {
                    new VolumePrice(1/7310m, 9),
                    new VolumePrice(1/7300m, 5)
                },
                timestamp1);

            var jpyEurOrderBook = new OrderBook(exchange2, jpyEur,
                new List<VolumePrice> // bids
                {
                    new VolumePrice(1/132m, 11),
                    new VolumePrice(1/133m, 7),
                    new VolumePrice(1/134m, 3)
                },
                new List<VolumePrice> // asks
                {
                    new VolumePrice(1/131m, 9),
                    new VolumePrice(1/130m, 5)
                },
                timestamp2);
            jpyEurOrderBook.SetAssetPair("EUR");

            var usdJpyOrderBook = new OrderBook(exchange3, usdJpy,
                new List<VolumePrice> // bids
                {
                    new VolumePrice(1/0.009133m, 12),
                    new VolumePrice(1/0.009134m, 7),
                    new VolumePrice(1/0.009135m, 3)
                },
                new List<VolumePrice> // asks
                {
                    new VolumePrice(1/0.009132m, 9),
                    new VolumePrice(1/0.009131m, 5)
                },
                timestamp3);

            var btcUsdOrderBook = new OrderBook(exchange4, btcUsd,
                new List<VolumePrice> // bids
                {
                    new VolumePrice(8741, 7),
                    new VolumePrice(8742, 9)
                },
                new List<VolumePrice> // asks
                {
                    new VolumePrice(8743, 11),
                    new VolumePrice(8744, 13),
                    new VolumePrice(8745, 17)
                },
                DateTime.UtcNow);

            arbitrageCalculator.Process(btcEurOrderBook);
            arbitrageCalculator.Process(jpyEurOrderBook);
            arbitrageCalculator.Process(usdJpyOrderBook);
            arbitrageCalculator.Process(btcUsdOrderBook);

            await arbitrageCalculator.Execute();

            var crossRates = arbitrageCalculator.GetCrossRates().ToList();
            var arbitrages = arbitrageCalculator.GetArbitrages().ToList();

            Assert.Equal(2, crossRates.Count);
            Assert.Equal(1, arbitrages.Count);

            var arbitrage1 = arbitrages.Single(x => x.ConversionPath == "(TEST1-EURBTC * TEST2-JPYEUR * TEST3-USDJPY) > (TEST4-BTCUSD)");
            Assert.Equal(0.00001781m, arbitrage1.PnL, 8);
            Assert.Equal(-0.0216643m, arbitrage1.Spread, 8);
            Assert.Equal(0.0000094m, arbitrage1.Volume, 8);
            Assert.NotEqual(default, arbitrage1.StartedAt);
            Assert.Equal(default, arbitrage1.EndedAt);
            Assert.NotEqual(default, arbitrage1.Lasted);
            Assert.Equal(8744.894520m, arbitrage1.Bid.Price, 8);
            Assert.Equal(0.0000094m, arbitrage1.Bid.Volume, 8);
            Assert.Equal(8743, arbitrage1.Ask.Price, 8);
            Assert.Equal(11, arbitrage1.Ask.Volume, 8);
        }



        [Fact]
        public async Task ArbitragesTest()
        {
            var baseAssets = new List<string> { "BTC" };
            const string quoteAsset = "USD";

            var settings = new StartupSettings(10, 10, 1000, -20, baseAssets, new List<string>(), quoteAsset, new List<string>(), 0, 0, "", new List<string>());
            var arbitrageDetector = new ArbitrageDetectorService(settings, new LogToConsole(), null);

            var btcUsdOrderBook1 = new OrderBook("GDAX", "BTCUSD",
                new List<VolumePrice> { new VolumePrice(11000, 10) }, // bids
                new List<VolumePrice> { new VolumePrice(11050, 10) }, // asks
                DateTime.UtcNow);

            var btcUsdOrderBook2 = new OrderBook("Bitfinex", "BTCUSD",
                new List<VolumePrice> { new VolumePrice(11100, 10) }, // bids
                new List<VolumePrice> { new VolumePrice(11300, 10) }, // asks
                DateTime.UtcNow);

            var btcEurOrderBook = new OrderBook("Quoine", "BTCEUR",
                new List<VolumePrice> { new VolumePrice(8825, 10) }, // bids
                new List<VolumePrice> { new VolumePrice(8999.95m, 10) }, // asks
                DateTime.UtcNow);

            var eurUsdOrderBook = new OrderBook("Binance", "EURUSD",
                new List<VolumePrice> { new VolumePrice(1.2203m, 10) }, // bids
                new List<VolumePrice> { new VolumePrice(1.22033m, 10) }, // asks
                DateTime.UtcNow);

            arbitrageDetector.Process(btcUsdOrderBook1);
            arbitrageDetector.Process(btcUsdOrderBook2);
            arbitrageDetector.Process(btcEurOrderBook);
            arbitrageDetector.Process(eurUsdOrderBook);

            await arbitrageDetector.Execute();

            var crossRates = arbitrageDetector.GetCrossRates().ToList();
            var arbitrages = arbitrageDetector.GetArbitrages().ToList();

            Assert.Equal(3, crossRates.Count);
            Assert.Equal(3, arbitrages.Count);

            var arbitrage1 = arbitrages.First(x => x.BidCrossRate.Source == "GDAX" && x.AskCrossRate.Source == "Quoine-Binance");
            Assert.Equal(11000, arbitrage1.BidCrossRate.Bids.Max(x => x.Price));
            Assert.Equal(10982.9089835m, arbitrage1.AskCrossRate.Asks.Max(x => x.Price), 8);
            Assert.Equal(arbitrage1.PnL, (arbitrage1.Bid.Price - arbitrage1.Ask.Price) * arbitrage1.Volume);

            var arbitrage2 = arbitrages.First(x => x.BidCrossRate.Source == "Bitfinex" && x.AskCrossRate.Source == "Quoine-Binance");
            Assert.Equal(11100, arbitrage2.BidCrossRate.Bids.Max(x => x.Price));
            Assert.Equal(10982.9089835m, arbitrage2.AskCrossRate.Asks.Max(x => x.Price), 8);
            Assert.Equal(arbitrage2.PnL, (arbitrage2.Bid.Price - arbitrage2.Ask.Price) * arbitrage2.Volume);

            var arbitrage3 = arbitrages.First(x => x.BidCrossRate.Source == "Bitfinex" && x.AskCrossRate.Source == "GDAX");
            Assert.Equal(11100, arbitrage3.BidCrossRate.Bids.Max(x => x.Price));
            Assert.Equal(11050m, arbitrage3.AskCrossRate.Asks.Max(x => x.Price));
            Assert.Equal(arbitrage3.PnL, (arbitrage3.Bid.Price - arbitrage3.Ask.Price) * arbitrage3.Volume);
        }

        [Fact]
        public async Task ArbitrageHistoryTest()
        {
            var baseAssets = new List<string> { "BTC" };
            const string quoteAsset = "USD";

            var settings = new StartupSettings(1, 1, 1000, -20, baseAssets, new List<string>(), quoteAsset, new List<string>(), 0, 0);
            var arbitrageDetector = new ArbitrageDetectorService(settings, new LogToConsole(), null);

            var btcUsdOrderBook1 = new OrderBook("GDAX", "BTCUSD",
                new List<VolumePrice> { new VolumePrice(11000, 10) }, // bids
                new List<VolumePrice> { new VolumePrice(11050, 10) }, // asks
                DateTime.UtcNow);

            var btcUsdOrderBook2 = new OrderBook("Bitfinex", "BTCUSD",
                new List<VolumePrice> { new VolumePrice(11100, 10) }, // bids
                new List<VolumePrice> { new VolumePrice(11300, 10) }, // asks
                DateTime.UtcNow);

            var btcEurOrderBook = new OrderBook("Quoine", "BTCEUR",
                new List<VolumePrice> { new VolumePrice(8825, 10) }, // bids
                new List<VolumePrice> { new VolumePrice(8999.95m, 10) }, // asks
                DateTime.UtcNow);

            var eurUsdOrderBook = new OrderBook("Binance", "EURUSD",
                new List<VolumePrice> { new VolumePrice(1.2203m, 10) }, // bids
                new List<VolumePrice> { new VolumePrice(1.22033m, 10) }, // asks
                DateTime.UtcNow);

            arbitrageDetector.Process(btcUsdOrderBook1);
            arbitrageDetector.Process(btcUsdOrderBook2);
            arbitrageDetector.Process(btcEurOrderBook);
            arbitrageDetector.Process(eurUsdOrderBook);

            await arbitrageDetector.Execute();
            Thread.Sleep(1000); // Wait until cross rate expire and arbitrage appears in history
            await arbitrageDetector.Execute();

            var arbitrageHistory = arbitrageDetector.GetArbitrageHistory(DateTime.MinValue, short.MaxValue);

            Assert.Equal(3, arbitrageHistory.Count());
        }


        [Fact]
        public async Task ManyCrossRatesPerformanceTest()
        {
            var baseAssets = new List<string> { "BTC" };
            const string quoteAsset = "USD";

            var settings = new StartupSettings(10, 10, 1000, -20, baseAssets, new List<string>(), quoteAsset, new List<string>(), 0, 0, "", new List<string>());
            var arbitrageDetector = new ArbitrageDetectorService(settings, new LogToConsole(), null);

            var orderBooks = new List<OrderBook>();
            orderBooks.AddRange(Generate2OrderBooksForCrossRates(500, "GDAX", new AssetPair("BTC", "USD"), 10, 11000, 10000, 10, 11500, 11000));
            orderBooks.AddRange(Generate2OrderBooksForCrossRates(500, "Bitfinex", new AssetPair("BTC", "USD"), 10, 11000, 10200, 10, 11600, 11000));
            Assert.Equal(2000, orderBooks.Count);

            foreach (var orderBook in orderBooks)
                arbitrageDetector.Process(orderBook);

            var watch = Stopwatch.StartNew();
            await arbitrageDetector.CalculateCrossRates();
            watch.Stop();
            if (performance)
                Assert.InRange(watch.ElapsedMilliseconds, 400, 500);

            var crossRates = arbitrageDetector.GetCrossRates().ToList();
            var arbitrages = arbitrageDetector.GetArbitrages().ToList();

            Assert.InRange(crossRates.Count, 1000, 1048); // because of sqrt
            Assert.Empty(arbitrages);
        }

        //[Fact]
        public async Task ManyArbitragesPerformanceTest()
        {
            var baseAssets = new List<string> { "BTC" };
            const string quoteAsset = "USD";

            var settings = new StartupSettings(10, 10, 1000, -20, baseAssets, new List<string>(), quoteAsset, new List<string>(), 0, 0, "", new List<string>());
            var arbitrageDetector = new ArbitrageDetectorService(settings, new LogToConsole(), null);

            var orderBooks = new List<OrderBook>();
            orderBooks.AddRange(GenerateOrderBooks(2, "TEST1", new AssetPair("BTC", "USD"), 10, 11000, 10000, 10, 11500, 11000));

            orderBooks.AddRange(GenerateOrderBooks(2, "TEST2", new AssetPair("BTC", "EUR"), 10, 8980.95m, 8825, 10, 9000, 8980.95m));
            orderBooks.AddRange(GenerateOrderBooks(1, "TEST3", new AssetPair("EUR", "USD"), 10, 1.2200m, 1.2190m, 10, 1.2205m, 1.2200m));

            orderBooks.AddRange(GenerateOrderBooks(2, "TEST4", new AssetPair("BTC", "CHF"), 10, 9197, 9196, 10, 9196, 9195));
            orderBooks.AddRange(GenerateOrderBooks(1, "TEST5", new AssetPair("CHF", "JPY"), 10, 131, 130, 10, 134, 132));
            orderBooks.AddRange(GenerateOrderBooks(1, "TEST6", new AssetPair("JPY", "USD"), 10, 0.009132m, 0.009131m, 10, 0.009135m, 0.009133m));

            Assert.Equal(9, orderBooks.Count);

            foreach (var orderBook in orderBooks)
                arbitrageDetector.Process(orderBook);

            var watch = Stopwatch.StartNew();
            var crossRates = await arbitrageDetector.CalculateCrossRates();
            if (performance)
                Assert.InRange(watch.ElapsedMilliseconds, 5, 50);
            var arbitrages = await arbitrageDetector.CalculateArbitrages();
            watch.Stop();
            if (performance)
                Assert.InRange(watch.ElapsedMilliseconds, 600, 700);
            
            Assert.Equal(6, crossRates.Count());
            Assert.Equal(12, arbitrages.Count());
        }

        [Fact]
        public async Task ManyArbitragesInHistoryPerformanceTest()
        {
            var baseAssets = new List<string> { "BTC" };
            const string quoteAsset = "USD";

            var settings = new StartupSettings(10, 10, 1000, -20, baseAssets, new List<string>(), quoteAsset, new List<string>(), 0, 0, "", new List<string>());
            var arbitrageDetector = new ArbitrageDetectorService(settings, new LogToConsole(), null);

            var orderBooks = new List<OrderBook>();
            orderBooks.AddRange(GenerateOrderBooks(7, "GDAX", new AssetPair("BTC", "USD"), 10, 11000, 10000, 10, 11500, 11000));
            orderBooks.AddRange(GenerateOrderBooks(7, "Bitfinex", new AssetPair("BTC", "USD"), 10, 10900, 10200, 10, 11600, 10900));
            orderBooks.AddRange(GenerateOrderBooks(7, "Quoine", new AssetPair("BTC", "EUR"), 10, 8980.95m, 8825, 10, 9000, 8980.95m));
            orderBooks.AddRange(GenerateOrderBooks(7, "Binance", new AssetPair("EUR", "USD"), 10, 1.2200m, 1.2190m, 10, 1.2205m, 1.2200m));
            Assert.Equal(28, orderBooks.Count);
            foreach (var orderBook in orderBooks)
                arbitrageDetector.Process(orderBook);

            var watch = Stopwatch.StartNew();
            await arbitrageDetector.Execute();
            watch.Stop();
            if (performance)
                Assert.InRange(watch.ElapsedMilliseconds, 350, 450);

            var crossRates = arbitrageDetector.GetCrossRates();
            var arbitrages = arbitrageDetector.GetArbitrages();

            Assert.Equal(63, crossRates.Count());
            Assert.Equal(735, arbitrages.Count());


            orderBooks = new List<OrderBook>();
            orderBooks.AddRange(GenerateOrderBooks(7, "GDAX", new AssetPair("BTC", "USD"), 10, 11000, 10000, 10, 11500, 11000));
            orderBooks.AddRange(GenerateOrderBooks(7, "Bitfinex", new AssetPair("BTC", "USD"), 10, 10900, 10200, 10, 11600, 10900));
            orderBooks.AddRange(GenerateOrderBooks(7, "Quoine", new AssetPair("BTC", "EUR"), 10, 8980.95m, 8825, 10, 9000, 8980.95m));
            orderBooks.AddRange(GenerateOrderBooks(7, "Binance", new AssetPair("EUR", "USD"), 10, 1.2200m, 1.2190m, 10, 1.2205m, 1.2200m));
            Assert.Equal(28, orderBooks.Count);
            foreach (var orderBook in orderBooks)
                arbitrageDetector.Process(orderBook);

            watch = Stopwatch.StartNew();
            await arbitrageDetector.Execute();
            watch.Stop();
            if (performance)
                Assert.InRange(watch.ElapsedMilliseconds, 300, 400); // Second time may be faster

            crossRates = arbitrageDetector.GetCrossRates();
            arbitrages = arbitrageDetector.GetArbitrages();

            Assert.Equal(63, crossRates.Count());
            Assert.Equal(735, arbitrages.Count());
        }

<<<<<<< HEAD
=======
        [Fact]
        public async Task ArbitrageHistoryTest()
        {
            var baseAssets = new List<string> { "BTC" };
            const string quoteAsset = "USD";

            var settings = new StartupSettings(1, 1, 1000, -20, baseAssets, new List<string>(), quoteAsset, new List<string>(), 0, 0, "", new List<string>());
            var arbitrageDetector = new ArbitrageDetectorService(settings, new LogToConsole(), null);

            var btcUsdOrderBook1 = new OrderBook("GDAX", "BTCUSD",
                new List<VolumePrice> { new VolumePrice(11000, 10) }, // bids
                new List<VolumePrice> { new VolumePrice(11050, 10) }, // asks
                DateTime.UtcNow);

            var btcUsdOrderBook2 = new OrderBook("Bitfinex", "BTCUSD",
                new List<VolumePrice> { new VolumePrice(11100, 10) }, // bids
                new List<VolumePrice> { new VolumePrice(11300, 10) }, // asks
                DateTime.UtcNow);

            var btcEurOrderBook = new OrderBook("Quoine", "BTCEUR",
                new List<VolumePrice> { new VolumePrice(8825, 10) }, // bids
                new List<VolumePrice> { new VolumePrice(8999.95m, 10) }, // asks
                DateTime.UtcNow);

            var eurUsdOrderBook = new OrderBook("Binance", "EURUSD",
                new List<VolumePrice> { new VolumePrice(1.2203m, 10) }, // bids
                new List<VolumePrice> { new VolumePrice(1.22033m, 10) }, // asks
                DateTime.UtcNow);

            arbitrageDetector.Process(btcUsdOrderBook1);
            arbitrageDetector.Process(btcUsdOrderBook2);
            arbitrageDetector.Process(btcEurOrderBook);
            arbitrageDetector.Process(eurUsdOrderBook);

            await arbitrageDetector.Execute();
            Thread.Sleep(1000); // Wait until cross rate expire and arbitrage appears in history
            await arbitrageDetector.Execute();

            var arbitrageHistory = arbitrageDetector.GetArbitrageHistory(DateTime.MinValue, short.MaxValue);

            Assert.Equal(3, arbitrageHistory.Count());
        }
>>>>>>> 0880a0fe

        [Fact]
        public async Task MatrixTest()
        {
            // TODO: Must be implemented
        }

        [Fact]
        public async Task SettingsSetAllTest()
        {
            var startupSettings = new StartupSettings(10, 10, 1000, -20, new List<string> { "BTC", "ETH" }, new List<string> { "EUR", "CHF" }, "USD", new List<string>(), 0, 0, "", new List<string>());
            var arbitrageCalculator = new ArbitrageDetectorService(startupSettings, new LogToConsole(), null);

            var settings = new Settings(10, new List<string> { "AUD", "CHF" }, new List<string> { "EUR" }, "BTC", -97, new List<string> { "GDAX" }, 5, 7, new List<string>());

            arbitrageCalculator.SetSettings(settings);

            var newSettings = arbitrageCalculator.GetSettings();
            Assert.Equal(settings.ExpirationTimeInSeconds, newSettings.ExpirationTimeInSeconds);
            Assert.Equal(settings.BaseAssets, newSettings.BaseAssets);
            Assert.Equal(settings.IntermediateAssets, newSettings.IntermediateAssets);
            Assert.Equal(settings.QuoteAsset, newSettings.QuoteAsset);
            Assert.Equal(settings.MinSpread, newSettings.MinSpread);
            Assert.Equal(settings.Exchanges, newSettings.Exchanges);
            Assert.Equal(settings.MinimumPnL, newSettings.MinimumPnL);
            Assert.Equal(settings.MinimumVolume, newSettings.MinimumVolume);
        }

        [Fact]
        public async Task SettingsMinimumPnLTest()
        {
            var baseAssets = new List<string> { "BTC" };
            const string quoteAsset = "USD";

            var settings = new StartupSettings(10, 10, 1000, -20, baseAssets, new List<string>(), quoteAsset, new List<string>(), 500.00000001m, 0, "", new List<string>());
            var arbitrageDetector = new ArbitrageDetectorService(settings, new LogToConsole(), null);

            var btcUsdOrderBook1 = new OrderBook("GDAX", "BTCUSD",
                new List<VolumePrice> { new VolumePrice(11000, 10) }, // bids
                new List<VolumePrice> { new VolumePrice(11050, 10) }, // asks
                DateTime.UtcNow);

            var btcUsdOrderBook2 = new OrderBook("Bitfinex", "BTCUSD",
                new List<VolumePrice> { new VolumePrice(11100, 10) }, // bids
                new List<VolumePrice> { new VolumePrice(11300, 10) }, // asks
                DateTime.UtcNow);

            arbitrageDetector.Process(btcUsdOrderBook1);
            arbitrageDetector.Process(btcUsdOrderBook2);

            await arbitrageDetector.Execute();

            var crossRates = arbitrageDetector.GetCrossRates().ToList();
            var arbitrages = arbitrageDetector.GetArbitrages().ToList();

            Assert.Equal(2, crossRates.Count);
            Assert.Equal(0, arbitrages.Count);
        }

        [Fact]
        public async Task SettingsMinimumVolumeTest()
        {
            var baseAssets = new List<string> { "BTC" };
            const string quoteAsset = "USD";

            var settings = new StartupSettings(10, 10, 1000, -20, baseAssets, new List<string>(), quoteAsset, new List<string>(), 0, 10.00000001m, "", new List<string>());
            var arbitrageDetector = new ArbitrageDetectorService(settings, new LogToConsole(), null);

            var btcUsdOrderBook1 = new OrderBook("GDAX", "BTCUSD",
                new List<VolumePrice> { new VolumePrice(11000, 10) }, // bids
                new List<VolumePrice> { new VolumePrice(11050, 10) }, // asks
                DateTime.UtcNow);

            var btcUsdOrderBook2 = new OrderBook("Bitfinex", "BTCUSD",
                new List<VolumePrice> { new VolumePrice(11100, 10) }, // bids
                new List<VolumePrice> { new VolumePrice(11300, 10) }, // asks
                DateTime.UtcNow);

            arbitrageDetector.Process(btcUsdOrderBook1);
            arbitrageDetector.Process(btcUsdOrderBook2);

            await arbitrageDetector.Execute();

            var crossRates = arbitrageDetector.GetCrossRates().ToList();
            var arbitrages = arbitrageDetector.GetArbitrages().ToList();

            Assert.Equal(2, crossRates.Count);
            Assert.Equal(0, arbitrages.Count);
        }

        [Fact]
        public async Task SettingsExchangesTest()
        {
            var baseAssets = new List<string> { "BTC" };
            const string quoteAsset = "USD";

            var settings = new StartupSettings(10, 10, 1000, -20, baseAssets, new List<string>(), quoteAsset, new List<string>{ "GDAX" }, 0, 0, "", new List<string>());
            var arbitrageDetector = new ArbitrageDetectorService(settings, new LogToConsole(), null);

            var btcUsdOrderBook1 = new OrderBook("GDAX", "BTCUSD",
                new List<VolumePrice> { new VolumePrice(11000, 10) }, // bids
                new List<VolumePrice> { new VolumePrice(11050, 10) }, // asks
                DateTime.UtcNow);

            var btcUsdOrderBook2 = new OrderBook("Bitfinex", "BTCUSD",
                new List<VolumePrice> { new VolumePrice(11100, 10) }, // bids
                new List<VolumePrice> { new VolumePrice(11300, 10) }, // asks
                DateTime.UtcNow);

            arbitrageDetector.Process(btcUsdOrderBook1);
            arbitrageDetector.Process(btcUsdOrderBook2);

            await arbitrageDetector.Execute();

            var crossRates = arbitrageDetector.GetCrossRates().ToList();
            var arbitrages = arbitrageDetector.GetArbitrages().ToList();

            Assert.Equal(1, crossRates.Count);
            Assert.Equal(0, arbitrages.Count);
        }



        private IEnumerable<OrderBook> GenerateOrderBooks(int count, string source, AssetPair assetPair, int bidCount, decimal maxBid, decimal minBid, int askCount, decimal maxAsk, decimal minAsk)
        {
            #region Arguments checking

            if (minAsk > maxAsk)
                throw new Exception("minAsk > maxAsk");

            if (minBid > maxBid)
                throw new Exception("minBid > maxBid");

            #endregion

            var result = new List<OrderBook>();

            for (var i = 0; i < count; i++)
            {
                var asks = GenerateVolumePrices(askCount, minAsk, maxAsk);
                var bids = GenerateVolumePrices(bidCount, minBid, maxBid);

                var orderBook = new OrderBook(source + i, assetPair.Name, bids, asks, DateTime.UtcNow);
                orderBook.SetAssetPair(assetPair.Base);

                result.Add(orderBook);
            }

            #region Asserts

            Assert.Equal(result.Count, count);
            Assert.True(result.TrueForAll(x => x.Source.Contains(source)));
            Assert.True(result.TrueForAll(x => x.AssetPair.Equals(assetPair)));

            #endregion

            return result;
        }

        private IReadOnlyCollection<VolumePrice> GenerateVolumePrices(int count, decimal min, decimal max)
        {
            var result = new List<VolumePrice>();

            var step = (max - min) / (count - 1);
            for (var i = 0; i < count - 1; i++)
            {
                var volumePrice = new VolumePrice(min + i * step, new Random().Next(1, 10));
                result.Add(volumePrice);
            }
            result.Add(new VolumePrice(max, new Random().Next(1, 10)));

            Assert.Equal(result.Count, count);
            Assert.Single(result.Where(x => min == x.Price));
            Assert.Single(result.Where(x => max == x.Price));
            Assert.True(result.TrueForAll(x => min <= x.Price));
            Assert.True(result.TrueForAll(x => x.Price <= max));

            return result;
        }

        private IEnumerable<OrderBook> Generate2OrderBooksForCrossRates(int count, string source, AssetPair assetPair, int bidCount, decimal maxBid, decimal minBid, int askCount, decimal maxAsk, decimal minAsk)
        {
            #region Arguments checking

            if (minBid > maxBid)
                throw new Exception("minBid > maxBid");

            if (minAsk > maxAsk)
                throw new Exception("minAsk > maxAsk");

            #endregion

            var result = new List<OrderBook>();

            for (var i = 0; i < count; i++)
            {
                var bids = GenerateVolumePricesForCrossRates(bidCount, minBid, maxBid);
                var asks = GenerateVolumePricesForCrossRates(askCount, minAsk, maxAsk);
                
                var intermediateAsset = RandomString(3);
                var orderBook1 = new OrderBook(source + i, assetPair.Base + intermediateAsset, bids, asks, DateTime.UtcNow);
                orderBook1.SetAssetPair(assetPair.Base);
                var orderBook2 = new OrderBook(source + i, intermediateAsset + assetPair.Quote, bids, asks, DateTime.UtcNow);
                orderBook2.SetAssetPair(assetPair.Quote);

                result.Add(orderBook1);
                result.Add(orderBook2);
            }

            #region Asserts

            Assert.Equal(result.Count, count*2);
            Assert.True(result.TrueForAll(x => x.Source.Contains(source)));
            Assert.True(result.TrueForAll(x => x.AssetPair.ContainsAsset(assetPair.Base) || x.AssetPair.ContainsAsset(assetPair.Quote)));

            #endregion

            return result;
        }

        private IEnumerable<OrderBook> Generate3OrderBooksForCrossRates(int count, string source, AssetPair assetPair, int bidCount, decimal maxBid, decimal minBid, int askCount, decimal maxAsk, decimal minAsk)
        {
            #region Arguments checking

            if (minBid > maxBid)
                throw new Exception("minBid > maxBid");

            if (minAsk > maxAsk)
                throw new Exception("minAsk > maxAsk");

            #endregion

            var result = new List<OrderBook>();

            for (var i = 0; i < count; i++)
            {
                var bids = GenerateVolumePricesForCrossRates(bidCount, minBid, maxBid);
                var asks = GenerateVolumePricesForCrossRates(askCount, minAsk, maxAsk);

                var intermediate1Asset = RandomString(3);
                var orderBook1 = new OrderBook(source + i, assetPair.Base + intermediate1Asset, bids, asks, DateTime.UtcNow);
                orderBook1.SetAssetPair(assetPair.Base);

                var intermediate2Asset = RandomString(3);
                var orderBook2 = new OrderBook(source + i, intermediate1Asset + intermediate2Asset, bids, asks, DateTime.UtcNow);
                orderBook2.SetAssetPair(assetPair.Quote);

                var orderBook3 = new OrderBook(source + i, intermediate2Asset + assetPair.Quote, bids, asks, DateTime.UtcNow);
                orderBook3.SetAssetPair(assetPair.Quote);

                result.Add(orderBook1);
                result.Add(orderBook2);
            }

            #region Asserts

            Assert.Equal(result.Count, count * 2);
            Assert.True(result.TrueForAll(x => x.Source.Contains(source)));
            Assert.True(result.TrueForAll(x => x.AssetPair.ContainsAsset(assetPair.Base) || x.AssetPair.ContainsAsset(assetPair.Quote)));

            #endregion

            return result;
        }

        private IReadOnlyCollection<VolumePrice> GenerateVolumePricesForCrossRates(int count, decimal min, decimal max)
        {
            var result = new List<VolumePrice>();

            var step = (max - min) / (count - 1);
            for (var i = 0; i < count - 1; i++)
            {
                var volumePrice = new VolumePrice(Sqrt(min + i * step), new Random().Next(1, 10));
                result.Add(volumePrice);
            }
            result.Add(new VolumePrice(Sqrt(max), new Random().Next(1, 10)));

            Assert.Equal(result.Count, count);
            Assert.True(result.TrueForAll(x => Sqrt(min) <= x.Price));
            Assert.True(result.TrueForAll(x => x.Price <= Sqrt(max)));
            Assert.Single(result.Where(x => Sqrt(min) == x.Price));
            Assert.Single(result.Where(x => Sqrt(max) == x.Price));

            return result;
        }

        private string RandomString(int length)
        {
            var random = new Random();
            const string chars = "ABCDEFGHIJKLMNOPQRSTUVWXYZ0123456789";
            return new string(Enumerable.Repeat(chars, length)
                .Select(s => s[random.Next(s.Length)]).ToArray());
        }

        private decimal Sqrt(decimal value)
        {
            return (decimal)Math.Sqrt((double)value);
        }
    }
}<|MERGE_RESOLUTION|>--- conflicted
+++ resolved
@@ -27,7 +27,7 @@
             const string eurusd = "EURUSD";
             const string btcusd = "BTCUSD";
 
-            var settings = new StartupSettings(10, 10, 1000, -20, baseAssets, new List<string>(), quoteAsset, new List<string>(), 0, 0);
+            var settings = new StartupSettings(10, 10, 1000, -20, baseAssets, new List<string>(), quoteAsset, new List<string>(), 0, 0, "", new List<string>());
             var arbitrageCalculator = new ArbitrageDetectorService(settings, new LogToConsole(), null);
 
             var btcEurOrderBook = new OrderBook(exchange, btceur,
@@ -120,7 +120,7 @@
             const string usdeur = "USDEUR";
             const string btcusd = "BTCUSD";
 
-            var settings = new StartupSettings(10, 10, 1000, -20, baseAssets, new List<string>(), quoteAsset, new List<string>(), 0, 0);
+            var settings = new StartupSettings(10, 10, 1000, -20, baseAssets, new List<string>(), quoteAsset, new List<string>(), 0, 0, "", new List<string>());
             var arbitrageCalculator = new ArbitrageDetectorService(settings, new LogToConsole(), null);
 
             var btcEurOrderBook = new OrderBook(exchange, btceur,
@@ -212,7 +212,7 @@
             const string eurusd = "EURUSD";
             const string btcusd = "BTCUSD";
 
-            var settings = new StartupSettings(10, 10, 1000, -20, baseAssets, new List<string>(), quoteAsset, new List<string>(), 0, 0);
+            var settings = new StartupSettings(10, 10, 1000, -20, baseAssets, new List<string>(), quoteAsset, new List<string>(), 0, 0, "", new List<string>());
             var arbitrageCalculator = new ArbitrageDetectorService(settings, new LogToConsole(), null);
 
             var btcEurOrderBook = new OrderBook(exchange, eurbtc,
@@ -404,7 +404,7 @@
             var timestamp2 = DateTime.UtcNow.AddSeconds(-1);
             var timestamp3 = DateTime.UtcNow;
 
-            var settings = new StartupSettings(10, 10, 1000, 0, baseAssets, new List<string>(), quoteAsset, new List<string>(), 0, 0);
+            var settings = new StartupSettings(10, 10, 1000, 0, baseAssets, new List<string>(), quoteAsset, new List<string>(), 0, 0, "", new List<string>());
             var arbitrageCalculator = new ArbitrageDetectorService(settings, new LogToConsole(), null);
 
             var btcEurOrderBook = new OrderBook(exchange1, btcEur,
@@ -507,7 +507,7 @@
             var timestamp2 = DateTime.UtcNow.AddSeconds(-1);
             var timestamp3 = DateTime.UtcNow;
 
-            var settings = new StartupSettings(10, 10, 1000, 0, baseAssets, new List<string>(), quoteAsset, new List<string>(), 0, 0);
+            var settings = new StartupSettings(10, 10, 1000, 0, baseAssets, new List<string>(), quoteAsset, new List<string>(), 0, 0, "", new List<string>());
             var arbitrageCalculator = new ArbitrageDetectorService(settings, new LogToConsole(), null);
 
             var btcEurOrderBook = new OrderBook(exchange1, btcEur,
@@ -610,7 +610,7 @@
             var timestamp2 = DateTime.UtcNow.AddSeconds(-1);
             var timestamp3 = DateTime.UtcNow;
 
-            var settings = new StartupSettings(10, 10, 1000, 0, baseAssets, new List<string>(), quoteAsset, new List<string>(), 0, 0);
+            var settings = new StartupSettings(10, 10, 1000, 0, baseAssets, new List<string>(), quoteAsset, new List<string>(), 0, 0, "", new List<string>());
             var arbitrageCalculator = new ArbitrageDetectorService(settings, new LogToConsole(), null);
 
             var btcEurOrderBook = new OrderBook(exchange1, btcEur,
@@ -713,7 +713,7 @@
             var timestamp2 = DateTime.UtcNow.AddSeconds(-1);
             var timestamp3 = DateTime.UtcNow;
 
-            var settings = new StartupSettings(10, 10, 1000, 0, baseAssets, new List<string>(), quoteAsset, new List<string>(), 0, 0);
+            var settings = new StartupSettings(10, 10, 1000, 0, baseAssets, new List<string>(), quoteAsset, new List<string>(), 0, 0, "", new List<string>());
             var arbitrageCalculator = new ArbitrageDetectorService(settings, new LogToConsole(), null);
 
             var btcEurOrderBook = new OrderBook(exchange1, eurBtc,
@@ -816,7 +816,7 @@
             var timestamp2 = DateTime.UtcNow.AddSeconds(-1);
             var timestamp3 = DateTime.UtcNow;
 
-            var settings = new StartupSettings(10, 10, 1000, 0, baseAssets, new List<string>(), quoteAsset, new List<string>(), 0, 0);
+            var settings = new StartupSettings(10, 10, 1000, 0, baseAssets, new List<string>(), quoteAsset, new List<string>(), 0, 0, "", new List<string>());
             var arbitrageCalculator = new ArbitrageDetectorService(settings, new LogToConsole(), null);
 
             var btcEurOrderBook = new OrderBook(exchange1, btcEur,
@@ -919,7 +919,7 @@
             var timestamp2 = DateTime.UtcNow.AddSeconds(-1);
             var timestamp3 = DateTime.UtcNow;
 
-            var settings = new StartupSettings(10, 10, 1000, 0, baseAssets, new List<string>(), quoteAsset, new List<string>(), 0, 0);
+            var settings = new StartupSettings(10, 10, 1000, 0, baseAssets, new List<string>(), quoteAsset, new List<string>(), 0, 0, "", new List<string>());
             var arbitrageCalculator = new ArbitrageDetectorService(settings, new LogToConsole(), null);
 
             var btcEurOrderBook = new OrderBook(exchange1, eurBtc,
@@ -951,14 +951,7 @@
                 timestamp2);
             eurJpyOrderBook.SetAssetPair("EUR");
 
-<<<<<<< HEAD
             var jpyUsdOrderBook = new OrderBook(exchange3, usdJpy,
-=======
-            var settings = new StartupSettings(10, 10, 1000, -20, baseAssets, new List<string>(), quoteAsset, new List<string>(), 0, 0, "", new List<string>());
-            var arbitrageCalculator = new ArbitrageDetectorService(settings, new LogToConsole(), null);
-
-            var btcEurOrderBook = new OrderBook(exchange, btceur,
->>>>>>> 0880a0fe
                 new List<VolumePrice> // bids
                 {
                     new VolumePrice(1/0.009133m, 12),
@@ -1017,7 +1010,6 @@
         {
             var baseAssets = new List<string> { "BTC" };
             const string quoteAsset = "USD";
-<<<<<<< HEAD
             const string exchange1 = "TEST1";
             const string exchange2 = "TEST2";
             const string exchange3 = "TEST3";
@@ -1030,15 +1022,7 @@
             var timestamp2 = DateTime.UtcNow.AddSeconds(-1);
             var timestamp3 = DateTime.UtcNow;
 
-            var settings = new StartupSettings(10, 10, 1000, 0, baseAssets, new List<string>(), quoteAsset, new List<string>(), 0, 0);
-=======
-            const string exchange = "Lykke";
-            const string btcusd = "BTCUSD";
-            const string eurbtc = "EURBTC";
-            const string eurusd = "EURUSD";
-
-            var settings = new StartupSettings(10, 10, 1000, -20, baseAssets, new List<string>(), quoteAsset, new List<string>(), 0, 0, "", new List<string>());
->>>>>>> 0880a0fe
+            var settings = new StartupSettings(10, 10, 1000, 0, baseAssets, new List<string>(), quoteAsset, new List<string>(), 0, 0, "", new List<string>());
             var arbitrageCalculator = new ArbitrageDetectorService(settings, new LogToConsole(), null);
 
             var btcEurOrderBook = new OrderBook(exchange1, eurBtc,
@@ -1129,7 +1113,6 @@
         {
             var baseAssets = new List<string> { "BTC" };
             const string quoteAsset = "USD";
-<<<<<<< HEAD
             const string exchange1 = "TEST1";
             const string exchange2 = "TEST2";
             const string exchange3 = "TEST3";
@@ -1142,15 +1125,7 @@
             var timestamp2 = DateTime.UtcNow.AddSeconds(-1);
             var timestamp3 = DateTime.UtcNow;
 
-            var settings = new StartupSettings(10, 10, 1000, 0, baseAssets, new List<string>(), quoteAsset, new List<string>(), 0, 0);
-=======
-            const string exchange = "Lykke";
-            const string btcusd = "BTCUSD";
-            const string eurbtc = "EURBTC";
-            const string usdeur = "USDEUR";
-
-            var settings = new StartupSettings(10, 10, 1000, -20, baseAssets, new List<string>(), quoteAsset, new List<string>(), 0, 0, "", new List<string>());
->>>>>>> 0880a0fe
+            var settings = new StartupSettings(10, 10, 1000, 0, baseAssets, new List<string>(), quoteAsset, new List<string>(), 0, 0, "", new List<string>());
             var arbitrageCalculator = new ArbitrageDetectorService(settings, new LogToConsole(), null);
 
             var btcEurOrderBook = new OrderBook(exchange1, eurBtc,
@@ -1302,7 +1277,7 @@
             var baseAssets = new List<string> { "BTC" };
             const string quoteAsset = "USD";
 
-            var settings = new StartupSettings(1, 1, 1000, -20, baseAssets, new List<string>(), quoteAsset, new List<string>(), 0, 0);
+            var settings = new StartupSettings(1, 1, 1000, -20, baseAssets, new List<string>(), quoteAsset, new List<string>(), 0, 0, "", new List<string>());
             var arbitrageDetector = new ArbitrageDetectorService(settings, new LogToConsole(), null);
 
             var btcUsdOrderBook1 = new OrderBook("GDAX", "BTCUSD",
@@ -1460,51 +1435,6 @@
             Assert.Equal(735, arbitrages.Count());
         }
 
-<<<<<<< HEAD
-=======
-        [Fact]
-        public async Task ArbitrageHistoryTest()
-        {
-            var baseAssets = new List<string> { "BTC" };
-            const string quoteAsset = "USD";
-
-            var settings = new StartupSettings(1, 1, 1000, -20, baseAssets, new List<string>(), quoteAsset, new List<string>(), 0, 0, "", new List<string>());
-            var arbitrageDetector = new ArbitrageDetectorService(settings, new LogToConsole(), null);
-
-            var btcUsdOrderBook1 = new OrderBook("GDAX", "BTCUSD",
-                new List<VolumePrice> { new VolumePrice(11000, 10) }, // bids
-                new List<VolumePrice> { new VolumePrice(11050, 10) }, // asks
-                DateTime.UtcNow);
-
-            var btcUsdOrderBook2 = new OrderBook("Bitfinex", "BTCUSD",
-                new List<VolumePrice> { new VolumePrice(11100, 10) }, // bids
-                new List<VolumePrice> { new VolumePrice(11300, 10) }, // asks
-                DateTime.UtcNow);
-
-            var btcEurOrderBook = new OrderBook("Quoine", "BTCEUR",
-                new List<VolumePrice> { new VolumePrice(8825, 10) }, // bids
-                new List<VolumePrice> { new VolumePrice(8999.95m, 10) }, // asks
-                DateTime.UtcNow);
-
-            var eurUsdOrderBook = new OrderBook("Binance", "EURUSD",
-                new List<VolumePrice> { new VolumePrice(1.2203m, 10) }, // bids
-                new List<VolumePrice> { new VolumePrice(1.22033m, 10) }, // asks
-                DateTime.UtcNow);
-
-            arbitrageDetector.Process(btcUsdOrderBook1);
-            arbitrageDetector.Process(btcUsdOrderBook2);
-            arbitrageDetector.Process(btcEurOrderBook);
-            arbitrageDetector.Process(eurUsdOrderBook);
-
-            await arbitrageDetector.Execute();
-            Thread.Sleep(1000); // Wait until cross rate expire and arbitrage appears in history
-            await arbitrageDetector.Execute();
-
-            var arbitrageHistory = arbitrageDetector.GetArbitrageHistory(DateTime.MinValue, short.MaxValue);
-
-            Assert.Equal(3, arbitrageHistory.Count());
-        }
->>>>>>> 0880a0fe
 
         [Fact]
         public async Task MatrixTest()
